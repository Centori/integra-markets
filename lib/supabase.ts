--- conflicted
+++ resolved
@@ -1,23 +1,5 @@
 import { createClient } from "@supabase/supabase-js"
 
-<<<<<<< HEAD
-// Get Supabase credentials from environment variables
-const getSupabaseConfig = () => {
-  // For web platform, use hardcoded values as fallback
-  if (Platform.OS === 'web') {
-    return {
-      url: process.env.EXPO_PUBLIC_SUPABASE_URL || 'https://jcovjmuaysebdfbpbvdh.supabase.co',
-      key: process.env.EXPO_PUBLIC_SUPABASE_ANON_KEY || 'eyJhbGciOiJIUzI1NiIsInR5cCI6IkpXVCJ9.eyJpc3MiOiJzdXBhYmFzZSIsInJlZiI6Impjb3ZqbXVheXNlYmRmYnBidmRoIiwicm9sZSI6ImFub24iLCJpYXQiOjE3NTI0OTA3NTEsImV4cCI6MjA2ODA2Njc1MX0.vnIaHcLbQRBz1Q1HgFOT5-KZqghQDKBu-uCanVU2AGQ'
-    };
-  }
-  
-  // For mobile platforms, use expo constants
-  return {
-    url: Constants.expoConfig?.extra?.supabaseUrl || process.env.EXPO_PUBLIC_SUPABASE_URL || 'https://jcovjmuaysebdfbpbvdh.supabase.co',
-    key: Constants.expoConfig?.extra?.supabaseAnonKey || process.env.EXPO_PUBLIC_SUPABASE_ANON_KEY || 'eyJhbGciOiJIUzI1NiIsInR5cCI6IkpXVCJ9.eyJpc3MiOiJzdXBhYmFzZSIsInJlZiI6Impjb3ZqbXVheXNlYmRmYnBidmRoIiwicm9sZSI6ImFub24iLCJpYXQiOjE3NTI0OTA3NTEsImV4cCI6MjA2ODA2Njc1MX0.vnIaHcLbQRBz1Q1HgFOT5-KZqghQDKBu-uCanVU2AGQ'
-  };
-};
-=======
 // Provide fallback values for build time
 const supabaseUrl = process.env.NEXT_PUBLIC_SUPABASE_URL || "https://placeholder.supabase.co"
 const supabaseAnonKey = process.env.NEXT_PUBLIC_SUPABASE_ANON_KEY || "placeholder-key"
@@ -50,7 +32,6 @@
   })
   return { data, error }
 }
->>>>>>> cab0cbb6
 
 export const signInWithGoogle = async () => {
   if (!supabase) {
