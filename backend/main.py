from fastapi import FastAPI, HTTPException
from fastapi.middleware.cors import CORSMiddleware
import os
from pathlib import Path
from dotenv import load_dotenv
from supabase import create_client, Client
from pydantic import BaseModel
from typing import Optional

<<<<<<< HEAD
# DB
try:
    from db import init_db, close_db
except ImportError:
    # Fallback for deployment
    async def init_db():
        pass
    async def close_db():
        pass

# Routers
try:
    from api.notifications import router as notifications_router
    notifications_available = True
except ImportError:
    notifications_available = False

try:
    from api.market_data import router as market_data_router
    market_data_available = True
except ImportError:
    market_data_available = False

try:
    from api.news import router as news_router
    news_available = True
except ImportError:
    news_available = False

# Load environment variables
# Try multiple paths for different deployment environments
load_dotenv()  # Load from current directory first
parent_dir = Path(__file__).parent.parent
env_path = parent_dir / '.env'
load_dotenv(env_path)  # Also try parent directory
=======
# Load environment variables (Cloud Run will provide them directly)
load_dotenv()  # This will load from .env if present, but won't fail if missing
>>>>>>> b26fbf36

app = FastAPI(title="Integra AI Backend", description="Financial AI Analysis API")

# Lifespan events
@app.on_event("startup")
async def startup_event():
    await init_db()

@app.on_event("shutdown")
async def shutdown_event():
    await close_db()

# Mount routers conditionally
if notifications_available:
    app.include_router(notifications_router)
if market_data_available:
    app.include_router(market_data_router)
if news_available:
    app.include_router(news_router)

# Add CORS middleware to allow requests from your React Native app
app.add_middleware(
    CORSMiddleware,
    allow_origins=["*"],  # In production, specify your app's domain
    allow_credentials=True,
    allow_methods=["*"],
    allow_headers=["*"],
)

# Get Supabase URL and Key from environment variables
supabase_url: str = os.getenv("SUPABASE_URL")
supabase_key: str = os.getenv("SUPABASE_KEY")

# Gracefully handle missing Supabase credentials in production
supabase: Optional[Client] = None
if supabase_url and supabase_key:
    supabase = create_client(supabase_url, supabase_key)

# Pydantic models for request/response
class SentimentRequest(BaseModel):
    text: str
    user_id: str = None

class SentimentResponse(BaseModel):
    text: str
    sentiment: str
    confidence: float
    timestamp: str

@app.get('/')
def read_root():
    return {
        "message": "Integra AI Backend is running!",
        "version": "1.0.1",  # Updated version
        "endpoints": [
            "/analyze-sentiment",
            "/health",
            "/api/notifications/register-token",
            "/api/notifications/test",
            "/api/market-data/fx/rate",
            "/api/market-data/fx/series",
            "/api/market-data/commodities/rate",
            "/api/market-data/commodities/series",
            "/api/news/latest",
            "/api/news/refresh"
        ]
    }

@app.get('/health')
def health_check():
    return {"status": "healthy", "supabase_connected": bool(supabase_url and supabase_key)}

@app.post('/analyze-sentiment', response_model=SentimentResponse)
def analyze_sentiment(request: SentimentRequest):
    try:
        if not request.text or len(request.text.strip()) == 0:
            raise HTTPException(status_code=400, detail="Text cannot be empty")
        
        import datetime
        import requests
        import json
        
        # Try FinBERT via Hugging Face API first
        hf_token = os.getenv("HUGGING_FACE_TOKEN")
        if hf_token:
            try:
                headers = {"Authorization": f"Bearer {hf_token}"}
                api_url = "https://api-inference.huggingface.co/models/ProsusAI/finbert"
                
                response = requests.post(
                    api_url,
                    headers=headers,
                    json={"inputs": request.text},
                    timeout=10
                )
                
                if response.status_code == 200:
                    result = response.json()
                    if isinstance(result, list) and len(result) > 0:
                        # FinBERT returns labels: positive, negative, neutral
                        scores = {item['label'].lower(): item['score'] for item in result[0]}
                        
                        # Get the highest confidence prediction
                        best_sentiment = max(scores.keys(), key=lambda k: scores[k])
                        confidence = scores[best_sentiment]
                        
                        return SentimentResponse(
                            text=request.text,
                            sentiment=best_sentiment,
                            confidence=round(confidence, 3),
                            timestamp=datetime.datetime.now().isoformat()
                        )
            except Exception as e:
                print(f"FinBERT API error: {e}")
        
        # Fallback to NLTK VADER sentiment analysis
        try:
            import nltk
            from nltk.sentiment import SentimentIntensityAnalyzer
            
            # Download required data if not present
            try:
                nltk.data.find('vader_lexicon')
            except LookupError:
                nltk.download('vader_lexicon', quiet=True)
            
            sia = SentimentIntensityAnalyzer()
            scores = sia.polarity_scores(request.text)
            
            # Convert VADER compound score to sentiment
            compound = scores['compound']
            if compound >= 0.05:
                sentiment = "positive"
                confidence = min(0.95, abs(compound))
            elif compound <= -0.05:
                sentiment = "negative"
                confidence = min(0.95, abs(compound))
            else:
                sentiment = "neutral"
                confidence = 1 - abs(compound)
            
            return SentimentResponse(
                text=request.text,
                sentiment=sentiment,
                confidence=round(confidence, 3),
                timestamp=datetime.datetime.now().isoformat()
            )
            
        except Exception as nltk_error:
            print(f"NLTK error: {nltk_error}")
            
            # Final fallback to basic analysis
            financial_positive = ['bullish', 'gain', 'profit', 'surge', 'rally', 'rise', 'increase', 'boost', 'strong', 'growth']
            financial_negative = ['bearish', 'loss', 'deficit', 'fall', 'drop', 'decline', 'crash', 'weak', 'recession', 'downturn']
            
            text_lower = request.text.lower()
            positive_count = sum(1 for word in financial_positive if word in text_lower)
            negative_count = sum(1 for word in financial_negative if word in text_lower)
            
            if positive_count > negative_count:
                sentiment = "positive"
                confidence = min(0.85, 0.6 + (positive_count * 0.1))
            elif negative_count > positive_count:
                sentiment = "negative"
                confidence = min(0.85, 0.6 + (negative_count * 0.1))
            else:
                sentiment = "neutral"
                confidence = 0.5
            
            return SentimentResponse(
                text=request.text,
                sentiment=sentiment,
                confidence=round(confidence, 3),
                timestamp=datetime.datetime.now().isoformat()
            )
        
    except Exception as e:
        raise HTTPException(status_code=500, detail=f"Analysis failed: {str(e)}")

if __name__ == "__main__":
    import uvicorn
    uvicorn.run(app, host="0.0.0.0", port=8000)<|MERGE_RESOLUTION|>--- conflicted
+++ resolved
@@ -7,7 +7,9 @@
 from pydantic import BaseModel
 from typing import Optional
 
-<<<<<<< HEAD
+# Load environment variables (Cloud Run will provide them directly)
+load_dotenv()  # This will load from .env if present, but won't fail if missing
+
 # DB
 try:
     from db import init_db, close_db
@@ -36,17 +38,6 @@
     news_available = True
 except ImportError:
     news_available = False
-
-# Load environment variables
-# Try multiple paths for different deployment environments
-load_dotenv()  # Load from current directory first
-parent_dir = Path(__file__).parent.parent
-env_path = parent_dir / '.env'
-load_dotenv(env_path)  # Also try parent directory
-=======
-# Load environment variables (Cloud Run will provide them directly)
-load_dotenv()  # This will load from .env if present, but won't fail if missing
->>>>>>> b26fbf36
 
 app = FastAPI(title="Integra AI Backend", description="Financial AI Analysis API")
 
