--- conflicted
+++ resolved
@@ -17,16 +17,11 @@
 # Copy the rest of the application
 COPY . .
 
-<<<<<<< HEAD
-# Set default port
-ENV PORT=8000
-=======
 # Set default port for Cloud Run
 ENV PORT=8080
 
 # Expose the port
 EXPOSE 8080
->>>>>>> b26fbf36
 
 # Command to run the application
 CMD exec uvicorn main:app --host 0.0.0.0 --port ${PORT:-8080}