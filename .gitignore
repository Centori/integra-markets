# See https://help.github.com/articles/ignoring-files/ for more about ignoring files.

# dependencies
/node_modules

# next.js
/.next/
/out/

# production
/build

# debug
npm-debug.log*
yarn-debug.log*
yarn-error.log*
.pnpm-debug.log*

# env files
.env*

# vercel
.vercel
.worktrees/

<<<<<<< HEAD
# typescript
*.tsbuildinfo
next-env.d.ts
=======
# Test files in root
test_*.py
-integra-markets/
-integra-markets-backup/
.vercel
>>>>>>> b26fbf36
<|MERGE_RESOLUTION|>--- conflicted
+++ resolved
@@ -23,14 +23,95 @@
 .vercel
 .worktrees/
 
-<<<<<<< HEAD
 # typescript
 *.tsbuildinfo
 next-env.d.ts
-=======
+
+# Expo/React Native
+.expo/
+.expo-shared/
+*.jks
+*.p8
+*.p12
+*.key
+*.mobileprovision
+*.orig.*
+web-build/
+
+# iOS
+ios/
+*.xcodeproj
+*.xcworkspace
+*.pbxuser
+*.mode1v3
+*.mode2v3
+*.perspectivev3
+xcuserdata/
+*.xccheckout
+*.moved-aside
+DerivedData
+*.hmap
+*.ipa
+*.xcuserstate
+
+# Database files
+*.db
+*.sqlite
+*.sqlite3
+
+# Log files
+*.log
+logs/
+
+# Test coverage
+htmlcov/
+.tox/
+.coverage
+.coverage.*
+.cache
+.pytest_cache/
+nosetests.xml
+coverage.xml
+*.cover
+.hypothesis/
+
+# Documentation builds
+docs/_build/
+docs/site/
+
+# Temporary files
+*.tmp
+*.temp
+*.bak
+*.backup
+
+# Media files (uncomment if needed)
+# *.jpg
+# *.jpeg
+# *.png
+# *.gif
+# *.pdf
+# *.webp
+
+# Python specific
+.python-version
+*.pyc
+.mypy_cache/
+.dmypy.json
+dmypy.json
+
+# UV package manager
+uv.lock
+
+# Deployment
+deployment/
+
+# Scripts (be selective)
+*.sh
+!start_backend.sh
+
 # Test files in root
 test_*.py
 -integra-markets/
 -integra-markets-backup/
-.vercel
->>>>>>> b26fbf36
+.vercel