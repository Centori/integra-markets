--- conflicted
+++ resolved
@@ -1,10 +1,5 @@
-<<<<<<< HEAD
 // Import the simplified working app
 import App from './app/App.simple';
-=======
-// Import the TestApp component
-import TestApp from './TestApp';
->>>>>>> c0333190
 
-// Export TestApp as the default export for Expo to register
-export default TestApp;+// Export as the default export for Expo to register
+export default App;